## Ignore Visual Studio temporary files, build results, and
## files generated by popular Visual Studio add-ons.
##
## Get latest from https://github.com/github/gitignore/blob/master/VisualStudio.gitignore

# User-specific files
*.rsuser
*.suo
*.user
*.userosscache
*.sln.docstates

# User-specific files (MonoDevelop/Xamarin Studio)
*.userprefs

# Mono auto generated files
mono_crash.*

# Build results
[Dd]ebug/
[Dd]ebugPublic/
[Rr]elease/
[Rr]eleases/
x64/
x86/
[Ww][Ii][Nn]32/
[Aa][Rr][Mm]/
[Aa][Rr][Mm]64/
bld/
[Bb]in/
[Oo]bj/
[Ll]og/
[Ll]ogs/

# Visual Studio 2015/2017 cache/options directory
.vs/
# Uncomment if you have tasks that create the project's static files in wwwroot
#wwwroot/

# Visual Studio 2017 auto generated files
Generated\ Files/

# MSTest test Results
[Tt]est[Rr]esult*/
[Bb]uild[Ll]og.*

# NUnit
*.VisualState.xml
TestResult.xml
nunit-*.xml

# Build Results of an ATL Project
[Dd]ebugPS/
[Rr]eleasePS/
dlldata.c

# Benchmark Results
BenchmarkDotNet.Artifacts/

# .NET Core
project.lock.json
project.fragment.lock.json
artifacts/

# ASP.NET Scaffolding
ScaffoldingReadMe.txt

# StyleCop
StyleCopReport.xml

# Files built by Visual Studio
*_i.c
*_p.c
*_h.h
*.ilk
*.meta
*.obj
*.iobj
*.pch
*.pdb
*.ipdb
*.pgc
*.pgd
*.rsp
*.sbr
*.tlb
*.tli
*.tlh
*.tmp
*.tmp_proj
*_wpftmp.csproj
*.log
*.vspscc
*.vssscc
.builds
*.pidb
*.svclog
*.scc

# Chutzpah Test files
_Chutzpah*

# Visual C++ cache files
ipch/
*.aps
*.ncb
*.opendb
*.opensdf
*.sdf
*.cachefile
*.VC.db
*.VC.VC.opendb

# Visual Studio profiler
*.psess
*.vsp
*.vspx
*.sap

# Visual Studio Trace Files
*.e2e

# TFS 2012 Local Workspace
$tf/

# Guidance Automation Toolkit
*.gpState

# ReSharper is a .NET coding add-in
_ReSharper*/
*.[Rr]e[Ss]harper
*.DotSettings.user

# TeamCity is a build add-in
_TeamCity*

# DotCover is a Code Coverage Tool
*.dotCover

# AxoCover is a Code Coverage Tool
.axoCover/*
!.axoCover/settings.json

# Coverlet is a free, cross platform Code Coverage Tool
coverage*[.json, .xml, .info]

# Visual Studio code coverage results
*.coverage
*.coveragexml

# NCrunch
_NCrunch_*
.*crunch*.local.xml
nCrunchTemp_*

# MightyMoose
*.mm.*
AutoTest.Net/

# Web workbench (sass)
.sass-cache/

# Installshield output folder
[Ee]xpress/

# DocProject is a documentation generator add-in
DocProject/buildhelp/
DocProject/Help/*.HxT
DocProject/Help/*.HxC
DocProject/Help/*.hhc
DocProject/Help/*.hhk
DocProject/Help/*.hhp
DocProject/Help/Html2
DocProject/Help/html

# Click-Once directory
publish/

# Publish Web Output
*.[Pp]ublish.xml
*.azurePubxml
# Note: Comment the next line if you want to checkin your web deploy settings,
# but database connection strings (with potential passwords) will be unencrypted
*.pubxml
*.publishproj

# Microsoft Azure Web App publish settings. Comment the next line if you want to
# checkin your Azure Web App publish settings, but sensitive information contained
# in these scripts will be unencrypted
PublishScripts/

# NuGet Packages
*.nupkg
# NuGet Symbol Packages
*.snupkg
# The packages folder can be ignored because of Package Restore
**/[Pp]ackages/*
# except build/, which is used as an MSBuild target.
!**/[Pp]ackages/build/
# Uncomment if necessary however generally it will be regenerated when needed
#!**/[Pp]ackages/repositories.config
# NuGet v3's project.json files produces more ignorable files
*.nuget.props
*.nuget.targets

# Microsoft Azure Build Output
csx/
*.build.csdef

# Microsoft Azure Emulator
ecf/
rcf/

# Windows Store app package directories and files
AppPackages/
BundleArtifacts/
Package.StoreAssociation.xml
_pkginfo.txt
*.appx
*.appxbundle
*.appxupload

# Visual Studio cache files
# files ending in .cache can be ignored
*.[Cc]ache
# but keep track of directories ending in .cache
!?*.[Cc]ache/

# Others
ClientBin/
~$*
*~
*.dbmdl
*.dbproj.schemaview
*.jfm
*.pfx
*.publishsettings
orleans.codegen.cs

# Including strong name files can present a security risk
# (https://github.com/github/gitignore/pull/2483#issue-259490424)
#*.snk

# Since there are multiple workflows, uncomment next line to ignore bower_components
# (https://github.com/github/gitignore/pull/1529#issuecomment-104372622)
#bower_components/

# RIA/Silverlight projects
Generated_Code/

# Backup & report files from converting an old project file
# to a newer Visual Studio version. Backup files are not needed,
# because we have git ;-)
_UpgradeReport_Files/
Backup*/
UpgradeLog*.XML
UpgradeLog*.htm
ServiceFabricBackup/
*.rptproj.bak

# SQL Server files
*.mdf
*.ldf
*.ndf

# Business Intelligence projects
*.rdl.data
*.bim.layout
*.bim_*.settings
*.rptproj.rsuser
*- [Bb]ackup.rdl
*- [Bb]ackup ([0-9]).rdl
*- [Bb]ackup ([0-9][0-9]).rdl

# Microsoft Fakes
FakesAssemblies/

# GhostDoc plugin setting file
*.GhostDoc.xml

# Node.js Tools for Visual Studio
.ntvs_analysis.dat
node_modules/

# Visual Studio 6 build log
*.plg

# Visual Studio 6 workspace options file
*.opt

# Visual Studio 6 auto-generated workspace file (contains which files were open etc.)
*.vbw

# Visual Studio LightSwitch build output
**/*.HTMLClient/GeneratedArtifacts
**/*.DesktopClient/GeneratedArtifacts
**/*.DesktopClient/ModelManifest.xml
**/*.Server/GeneratedArtifacts
**/*.Server/ModelManifest.xml
_Pvt_Extensions

# Paket dependency manager
.paket/paket.exe
paket-files/

# FAKE - F# Make
.fake/

# CodeRush personal settings
.cr/personal

# Python Tools for Visual Studio (PTVS)
__pycache__/
*.pyc

# Cake - Uncomment if you are using it
# tools/**
# !tools/packages.config

# Tabs Studio
*.tss

# Telerik's JustMock configuration file
*.jmconfig

# BizTalk build output
*.btp.cs
*.btm.cs
*.odx.cs
*.xsd.cs

# OpenCover UI analysis results
OpenCover/

# Azure Stream Analytics local run output
ASALocalRun/

# MSBuild Binary and Structured Log
*.binlog

# NVidia Nsight GPU debugger configuration file
*.nvuser

# MFractors (Xamarin productivity tool) working folder
.mfractor/

# Local History for Visual Studio
.localhistory/

# BeatPulse healthcheck temp database
healthchecksdb

# Backup folder for Package Reference Convert tool in Visual Studio 2017
MigrationBackup/

<<<<<<< HEAD
# Mac desktop service store files
.DS_Store

# SQLite files
/.vs/RedLock.net/v15/Server/sqlite3/*
=======
# Ionide (cross platform F# VS Code tools) working folder
.ionide/
>>>>>>> 6d789f0e
<|MERGE_RESOLUTION|>--- conflicted
+++ resolved
@@ -353,13 +353,5 @@
 # Backup folder for Package Reference Convert tool in Visual Studio 2017
 MigrationBackup/
 
-<<<<<<< HEAD
-# Mac desktop service store files
-.DS_Store
-
-# SQLite files
-/.vs/RedLock.net/v15/Server/sqlite3/*
-=======
 # Ionide (cross platform F# VS Code tools) working folder
-.ionide/
->>>>>>> 6d789f0e
+.ionide/